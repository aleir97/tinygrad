--- conflicted
+++ resolved
@@ -517,14 +517,8 @@
   MODEL_PATH = args.model or Path(__file__).parents[1] / f"weights/LLaMA{LLAMA_SUFFIX}/{args.size}"
   TOKENIZER_PATH = '' if str(args.model).endswith('.gguf') else (MODEL_PATH if MODEL_PATH.is_dir() else MODEL_PATH.parent) / "tokenizer.model"
   print(f"using LLaMA{LLAMA_SUFFIX}-{args.size} model")
-<<<<<<< HEAD
-  use_4bit = args.use_4bit or str(args.model).endswith('.gguf')
-  llama = LLaMa.build(MODEL_PATH, TOKENIZER_PATH, model_gen=args.gen, model_size=args.size, quantize=args.quantize, use_4bit=use_4bit)
-  param_count = sum(x.lazydata.st.size() for x in get_parameters(llama.model))
-=======
   llama = LLaMa.build(MODEL_PATH, TOKENIZER_PATH, model_gen=args.gen, model_size=args.size, quantize=args.quantize)
   param_count = sum(x.lazydata.size for x in get_parameters(llama.model))
->>>>>>> 7086d77d
 
   if chatbot:
     # encode pre prompt
@@ -567,14 +561,7 @@
           with Timing("ran model in ", on_exit=(lambda et: (f", {(GlobalCounters.time_sum_s-st)*1e3:.2f} ms on GPU" if DEBUG>=2 else "")+
                       f", {GlobalCounters.global_ops*1e-9:.2f} GOPS, {GlobalCounters.global_mem*1e-9:.2f} GB"+
                       (f", {GlobalCounters.global_mem*1e-9/(GlobalCounters.time_sum_s-st):.2f} GB/s, param {param_count*1e-9*2/(GlobalCounters.time_sum_s-st):.2f} GB/s" if DEBUG>=2 else "")) if DEBUG else None, enabled=args.timing):
-<<<<<<< HEAD
-            logits = llama.model(Tensor([toks[start_pos:]]), start_pos, args.temperature)
-            probs = (logits[:, -1, :] / (args.temperature+1e-6)).softmax().flatten().realize()
-          # TODO: fix JIT rand so we can put this in the JIT
-          tok = probs.multinomial().item()
-=======
             tok = llama.model(Tensor([toks[start_pos:]]), start_pos, args.temperature).item()
->>>>>>> 7086d77d
 
       # use the kv cache
       start_pos = len(toks)
