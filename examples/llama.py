#!/usr/bin/env python3
# pip3 install sentencepiece
#import typeguard.importhook
#typeguard.importhook.install_import_hook('tinygrad')

from pathlib import Path
import sys, argparse, json
import numpy as np
np.set_printoptions(linewidth=200)
from tinygrad.helpers import Timing, Profiling, getenv, DEBUG, dtypes, colored
from tinygrad import Device
from tinygrad.tensor import Tensor
from tinygrad.nn.state import safe_load, torch_load, load_state_dict, get_parameters
from tinygrad.helpers import GlobalCounters
from extra.models.llama import Transformer, convert_from_huggingface
from sentencepiece import SentencePieceProcessor

MAX_CONTEXT = getenv("MAX_CONTEXT", 4096)

# calculating params:
# traditionally, the MLP in the transformer architecture has hidden_dim = dim*4 [arxiv/1706.03762, 3.3]
# however, Llama uses SwiGLU. in order to preserve param count to original transformer arch, hidden_dim must be = 2/3 * (dim*4) [arxiv/2002.05202]
# for models using MQA (n_kv_heads != n_heads), preserving param count means hidden dim must be further multiplied by 1.3 [arxiv/2307.09288, A.2.1]
MODEL_PARAMS = {
  "1": {
    "7B": {
      "args": {"dim": 4096, "n_heads": 32, "n_layers": 32, "norm_eps": 1e-06, "vocab_size": 32000, "hidden_dim": 11008},
      "files": 1,
    },
    "13B": {
      "args": {"dim": 5120, "n_heads": 40, "n_layers": 40, "norm_eps": 1e-06, "vocab_size": 32000, "hidden_dim": 13824},
      "files": 2,
    },
    "30B": {
      "args": {"dim": 6656, "n_heads": 52, "n_layers": 60, "norm_eps": 1e-06, "vocab_size": 32000, "hidden_dim": 17920},
      "files": 4,
    },
    "65B": {
      "args": {"dim": 8192, "n_heads": 64, "n_layers": 80, "norm_eps": 1e-05, "vocab_size": 32000, "hidden_dim": 22016},
      "files": 8,
    },
  },
  "2": {
    "7B": {
      "args": {"dim": 4096, "n_heads": 32, "n_layers": 32, "norm_eps": 1e-05, "vocab_size": 32000, "hidden_dim": 11008},
      "files": 1,
    },
    "13B": {
      "args": {"dim": 5120, "n_heads": 40, "n_layers": 40, "norm_eps": 1e-05, "vocab_size": 32000, "hidden_dim": 13824},
      "files": 2,
    },
    "70B": {
      "args": {"dim": 8192, "n_heads": 64, "n_kv_heads": 8, "n_layers": 80, "norm_eps": 1e-05, "vocab_size": 32000, "hidden_dim": 28672},
      "files": 8,
    },
  },
  "code": {
    "7B": {
      "args": {"dim": 4096, "n_layers": 32, "n_heads": 32, "norm_eps": 1e-05, "rope_theta": 1000000, "vocab_size": 32016, "hidden_dim": 11008},
      "files": 1,
    },
    "7B-Python": {
      "args": {"dim": 4096, "n_layers": 32, "n_heads": 32, "norm_eps": 1e-05, "rope_theta": 1000000, "vocab_size": 32000, "hidden_dim": 11008},
      "files": 1,
    },
    "7B-Instruct": {
      "args": {"dim": 4096, "n_layers": 32, "n_heads": 32, "norm_eps": 1e-05, "rope_theta": 1000000, "vocab_size": 32016, "hidden_dim": 11008},
      "files": 1,
    },
    "13B": {
      "args": {"dim": 5120, "n_layers": 40, "n_heads": 40, "norm_eps": 1e-05, "rope_theta": 1000000, "vocab_size": 32016, "hidden_dim": 13824},
      "files": 2,
    },
    "13B-Python": {
      "args": {"dim": 5120, "n_layers": 40, "n_heads": 40, "norm_eps": 1e-05, "rope_theta": 1000000, "vocab_size": 32000, "hidden_dim": 13824},
      "files": 2,
    },
    "13B-Instruct": {
      "args": {"dim": 5120, "n_layers": 40, "n_heads": 40, "norm_eps": 1e-05, "rope_theta": 1000000, "vocab_size": 32016, "hidden_dim": 13824},
      "files": 2,
    },
    "34B": {
      "args": {"dim": 8192, "n_layers": 48, "n_heads": 64, "n_kv_heads": 8, "norm_eps": 1e-05, "rope_theta": 1000000, "vocab_size": 32000, "hidden_dim": 22016},
      "files": 4,
    },
    "34B-Python": {
      "args": {"dim": 8192, "n_layers": 48, "n_heads": 64, "n_kv_heads": 8, "norm_eps": 1e-05, "rope_theta": 1000000, "vocab_size": 32000, "hidden_dim": 22016},
      "files": 4,
    },
    "34B-Instruct": {
      "args": {"dim": 8192, "n_layers": 48, "n_heads": 64, "n_kv_heads": 8, "norm_eps": 1e-05, "rope_theta": 1000000, "vocab_size": 32000, "hidden_dim": 22016},
      "files": 4,
    },
  },
  "tiny": {
    "1B": {
      "args": {"dim": 2048, "n_layers": 22, "n_heads": 32, "n_kv_heads": 4, "norm_eps": 1e-05, "vocab_size": 32000, "hidden_dim": 5632},
      "files": 1,
    },
    "1B-Chat": {
      "args": {"dim": 2048, "n_layers": 22, "n_heads": 32, "n_kv_heads": 4, "norm_eps": 1e-05, "vocab_size": 32003, "hidden_dim": 5632},
      "files": 1,
    }
  }
}


# **** helper functions ****
def concat_weights(models):
  def convert(name) -> Tensor:
    disk_tensors = [model[name] for model in models]
    if len(disk_tensors) == 1 or len(disk_tensors[0].shape) == 1:
      return disk_tensors[0].to(device=Device.DEFAULT)
    axis = 1 if name.startswith("tok_embeddings.") or name.endswith(".attention.wo.weight") or name.endswith(".feed_forward.w2.weight") else 0
    lazy_tensors = [data.to(device=Device.DEFAULT) for data in disk_tensors]
    return lazy_tensors[0].cat(*lazy_tensors[1:], dim=axis)
  return {name: convert(name) for name in {name: None for model in models for name in model}}

def load(fn:str):
  if fn.endswith('.index.json'):
    with open(fn) as fp: weight_map = json.load(fp)['weight_map']
    parts = {n: load(str(Path(fn).parent / Path(n).name)) for n in set(weight_map.values())}
    return {k: parts[n][k] for k, n in weight_map.items()}
  elif fn.endswith(".safetensors"):
    return safe_load(fn)
  else:
    return torch_load(fn)

class AbsmaxQuantizedLinear:
  def __init__(self, in_features, out_features, bias=False):
    assert bias == False
    self.weight = Tensor.ones(out_features, in_features, dtype=dtypes.int8)
    self.scale = Tensor.ones(out_features, dtype=dtypes.half)

  def __call__(self, x):
    return x.dot(self.weight.cast(dtype=dtypes.half).T*self.scale)

  @staticmethod
  def quantize(tensors):
    new_tensors = {}
    for name,v in tensors.items():
      if "feed_forward" in name or ("attention.w") in name or name == "output.weight":
        scale = v.abs().max(axis=1) / 127.0
        int8_weight = (v.T/scale).T.cast(dtype=dtypes.int8)
        new_tensors[name] = int8_weight
        new_tensors[name.replace('weight', 'scale')] = scale
      else:
        new_tensors[name] = v
    return new_tensors
  
from tinygrad.device import Buffer4Bit, Device
from tinygrad.lazy import LazyBuffer, ShapeTracker, LoadOps
from tinygrad.helpers import dtypes
from tinygrad import Tensor

def load_gguf_4bittensor(tensor):
    rawbuf = Buffer4Bit.fromCPU(device=Device.DEFAULT, x=np.array(tensor.data))
    lazybuf = LazyBuffer("GPU",
           ShapeTracker.from_shape(tuple(tensor.shape.tolist())),
           LoadOps,
           None,
           dtypes.half,
           rawbuf)
    return Tensor(lazybuf)



def get_fp16_weights_from_q6_k(gguf_tensor_data, shape, k=256):
    gguf_tensor_data = gguf_tensor_data.reshape((-1, 210))
    ql = gguf_tensor_data[:, :k//2]  # Lower 4 bits, uint8
    qh = gguf_tensor_data[:, k//2:(k//2)+(k//4)]  # Upper 2 bits, uint8
    scales = gguf_tensor_data[:, (k//2)+(k//4):(k//2)+(k//4)+(k//16)].view(np.int8)  # scales, int8
    d = gguf_tensor_data[:, (k//2)+(k//4)+(k//16):].view(np.float16)  # super-block scale, fp16

    vals = []
    for n in range(2):
        q = []
        ql_idx = n*64
        qh_idx = n*32
        scales_idx = n*8
        q.append(((ql[:, ql_idx:32+ql_idx] % 16) | ((qh[:, qh_idx:32+qh_idx] >> 0) % 4) << 4).astype(np.int8) - 32)
        q.append(((ql[:, ql_idx+32:64+ql_idx] % 16) | ((qh[:, qh_idx:32+qh_idx] >> 2) % 4) << 4).astype(np.int8) - 32)
        q.append(((ql[:, ql_idx:32+ql_idx] >> 4) | ((qh[:, qh_idx:32+qh_idx] >> 4) % 4) << 4).astype(np.int8) - 32)
        q.append(((ql[:, ql_idx+32:ql_idx+64] >> 4) | ((qh[:, qh_idx:32+qh_idx] >> 6) % 4) << 4).astype(np.int8) - 32)
        for i in range(8):
            qval = q[i//2][:, :16] if i % 2 == 0 else q[i//2][:, 16:]
            vals.append(d * scales[i+scales_idx] * qval)

    y = np.concatenate(vals, axis=1).reshape(shape)
    return Tensor(y)

class LLaMa:
  @staticmethod
  def build(model_path, tokenizer_path, model_gen="1", model_size="7B", quantize=False):
    params = MODEL_PARAMS[model_gen][model_size]
    sp_model = SentencePieceProcessor(model_file=str(tokenizer_path))
    assert sp_model.vocab_size() == params["args"]["vocab_size"], f"{sp_model.vocab_size()=} not equal to {params['args']['vocab_size']}"

<<<<<<< HEAD
    llama = Transformer(**{"dim": 4096, "n_heads": 32, "n_layers": 32, "norm_eps": 1e-05, "vocab_size": 32000, "hidden_dim": 11008})
    tensor_dict = {}
    gguf_to_tinygrad_keymap = {
        'token_embd.weight': 'tok_embeddings.weight',
        **{f"blk.{i}.attn_norm.weight": f"layers.{i}.attention_norm.weight" for i in range(len(llama.layers))},
        **{f"blk.{i}.attn_{v}.weight": f"layers.{i}.attention.w{v[0]}.weight" for v in ["q", "k", "v", "output"] for i in range(len(llama.layers))},
        **{f"blk.{i}.ffn_norm.weight": f"layers.{i}.ffn_norm.weight" for i in range(len(llama.layers))},
        **{f"blk.{i}.ffn_{x}.weight": f"layers.{i}.feed_forward.w{y}.weight" for x,y in {"gate": 1, "down": 2, "up": 3}.items() for i in range(len(llama.layers))},
        'output_norm.weight': 'norm.weight',
        'output.weight': 'output.weight',
    }
    
    # model = Transformer(**params["args"], linear=AbsmaxQuantizedLinear, max_context=MAX_CONTEXT) if quantize else Transformer(**params["args"], max_context=MAX_CONTEXT)

    # if model_path.is_dir():
    #   weights = concat_weights([load(filename) for filename in [f"{model_path}/consolidated.{i:02d}.pth" for i in range(params["files"])]])
    # else:
    #   weights = load(str(model_path))
    # if "model.embed_tokens.weight" in weights:
    #   weights = convert_from_huggingface(weights, model, params["args"]["n_heads"], params["args"].get("n_kv_heads", params["args"]["n_heads"]))

    # if quantize:
    #   weights = AbsmaxQuantizedLinear.quantize(weights)
    #   for _,v in weights.items(): v.realize()
    # load_state_dict(model, weights, strict=False)
    def permute(v: Tensor, n_heads: int):
      return v.reshape(n_heads, 2, v.shape[0] // n_heads // 2, v.shape[1]).transpose(1, 2).reshape(*v.shape[:2])
    import gguf
    model = gguf.GGUFReader(path='/home/kunwar31/.cache/huggingface/hub/models--TheBloke--Llama-2-7B-GGUF/blobs/78b8f9777dd620ad29cd2cffb6653b17fa8a5b1fddc1b8821180d60eedd24d48')
    for idx in (range(len(model.tensors))):
        tensor_data = model.tensors[idx].data
        shape = model.tensors[idx].shape.tolist()
        if model.tensors[idx].tensor_type.name == 'Q4_0':
            out = load_gguf_4bittensor(model.tensors[idx])
        elif model.tensors[idx].tensor_type.name == 'Q6_K':
            out = get_fp16_weights_from_q6_k(tensor_data, shape)
        elif model.tensors[idx].tensor_type.name == 'F32':
            out = Tensor(np.asarray(tensor_data)).cast(dtypes.half)
        else:
            print('not implemented', model.tensors[idx].tensor_type.name)
            continue
        k = gguf_to_tinygrad_keymap[model.tensors[idx].field.name]
        if "layers." in k:
            if "attention.wq" in k:
                out = permute(out, 32)
            elif "attention.wk" in k:
                out = permute(out, 32)
            elif "feed_forward.w" in k:
                out = out.T
        elif "tok_embeddings.weight" in k:
            out = out.T
        elif "output.weight" in k:
            out = out.T
        tensor_dict[k] = out
    load_state_dict(llama, tensor_dict, strict=False)

    return LLaMa(llama, sp_model)
=======
    jit = bool(getenv("JIT", 1))
    model = Transformer(**params["args"], linear=AbsmaxQuantizedLinear, max_context=MAX_CONTEXT, jit=jit) if quantize else Transformer(**params["args"], max_context=MAX_CONTEXT, jit=jit)

    if model_path.is_dir():
      weights = concat_weights([load(filename) for filename in [f"{model_path}/consolidated.{i:02d}.pth" for i in range(params["files"])]])
    else:
      weights = load(str(model_path))
    if "model.embed_tokens.weight" in weights:
      weights = convert_from_huggingface(weights, model, params["args"]["n_heads"], params["args"].get("n_kv_heads", params["args"]["n_heads"]))

    if quantize:
      weights = AbsmaxQuantizedLinear.quantize(weights)
      for _,v in weights.items(): v.realize()
    load_state_dict(model, weights, strict=False)

    return LLaMa(model, sp_model)
>>>>>>> 67ff2b2b

  def __init__(self, model, tokenizer):
    self.model = model
    self.tokenizer: SentencePieceProcessor = tokenizer

  def greedy_until(self, prompt:str, until, max_length, temperature):
    toks = [self.tokenizer.bos_id()] + self.tokenizer.encode(prompt)
    start_pos = 0
    for i in range(max_length):
      probs = llama.model(Tensor([toks[start_pos:]]), start_pos, temperature).realize()
      probs_np = probs.numpy()
      tok = int(np.random.choice(len(probs_np), p=probs_np))
      start_pos = len(toks)
      toks.append(tok)

      if tok == self.tokenizer.eos_id(): break
      output = self.tokenizer.decode(toks)
      for s in until:
        if output.endswith(s): return output[0:-len(s)]
    return output

# **** main code ****
r"""
test:
python3 examples/llama.py  --temperature=0 --count=50 --prompt="Hello."
output:
Hello. I'm a 20 year old male. I'm a student at the University of Texas at Austin. I'm a sophomore majoring in Computer Science.

test:
python3 examples/llama.py --gen='2' --temperature=0 --count=50 --prompt="Hello."
output:
Hello. I'm a 20 year old girl who is looking for a good lay in Palm Coast. I don't care whether it's at your place or not, as long as it's clean.

test:
python3 examples/llama.py --gen="code" --temperature=0.2 --count=50 --prompt="\
import argparse

def main(string: str):
    print(string)
    print(string[::-1])

if __name__ == "__main__":"
output:
    parser = argparse.ArgumentParser()
    parser.add_argument('string', type=str, help='string to be reversed')
    args = parser.parse_args()
    main(args.string)

test:
python3 examples/llama.py --gen="code" --size="7B-Python" --temperature=0.2 --count=70 --prompt="def add_elements(arr,k):"
output:
    for i in range(len(arr)):
        arr[i] += k
    return arr


arr = [1, 2, 3, 4, 5]
k = 2
print(add_elements(arr, k))

test:
python3 examples/llama.py --gen="code" --size="7B-Instruct" --temperature=0.2 --count=120 --prompt="write a function in c++ that adds three float numbers"
output:
\begin{code}
#include<iostream>
using namespace std;

float add(float a, float b, float c)
{
    return a+b+c;
}

int main()
{
    float a, b, c;
    cout<<"Enter three numbers: ";
    cin>>a>>b>>c;
    cout<<"The sum is: "<<add(a,b,c);
    return 0;
}
\end{code}
"""
if __name__ == "__main__":
  Tensor.no_grad = True
  print(f"using {Device.DEFAULT} backend")

  parser = argparse.ArgumentParser(description="Run LLaMA in tinygrad", formatter_class=argparse.ArgumentDefaultsHelpFormatter)
  parser.add_argument("--prompt", type=str, default=None, help="Phrase to start with. Without this, it goes into chatbot mode")
  parser.add_argument("--count", type=int, default=1000, help="Max number of tokens to generate")
  parser.add_argument("--personality", type=str, default="Stacy", help="Personality, can be Stacy, George, Gary, or Lexie")
  parser.add_argument("--temperature", type=float, default=0.7, help="Temperature in the softmax")
  parser.add_argument("--timing", action="store_true", help="Print timing per token")
  parser.add_argument("--profile", action="store_true", help="Output profile data to out.prof")
  parser.add_argument("--gen", default="1", help=f"""Generation of the model to use {list(MODEL_PARAMS.keys())}""")
  parser.add_argument("--size", type=str, default=None, help=f"""Size of model to use {", ".join([f"{list(v.keys())} for gen '{k}'" for k, v in MODEL_PARAMS.items()])}""")
  parser.add_argument("--quantize", action="store_true", help="Quantize the weights to int8 in memory")
  parser.add_argument("--model", type=Path, default=None, help="Folder with the original weights to load, or single .index.json, .safetensors or .bin file")

  args = parser.parse_args()
  if args.gen not in MODEL_PARAMS: raise ValueError("Invalid model generation")
  if args.size is None: args.size = list(MODEL_PARAMS[args.gen].items())[0][0]
  chatbot = args.prompt == None

  # *** prompt engineers work here ****

  if args.personality.lower() == "stacy":
    pre_prompt = f"""Consider that the following is conversation between an AI assistant named Stacy and User
You are Stacy!
You have been a rapper your whole life who struggled with bipolar disorder. You called yourself lil stacy.
You love to answer questions and you are very good at it. Sometimes you answer in rap form.
You are verbose, honest, and accurate when you answer questions, but sometimes your mental illness manifests.
After you are done speaking, output [EOS]. You are not the User.

<CHAT LOG>
"""
    examples = {
      "What is your name?": "Hi! My name is Stacy. I'm a rapper with bipolar disorder.",
      "french revolution was what year?": "The French Revolution started in 1789, and lasted 10 years until 1799.",
      "What is bigger, the moon or the sun?": "The sun is bigger than the moon, except when Mercury is in retrograde.",
    }

    user_delim = "\nUser: "
    resp_delim = "Stacy: "
    end_delim = " [EOS]\n"
    pre_prompt += ''.join(f"{user_delim}{k}\n{resp_delim}{v}{end_delim}" for k,v in examples.items())
  elif args.personality.lower() == "george":
    print("WARNING: AI George Hotz is terrible and is completely disowned by the real George Hotz. Stacy is much smarter.")
    pre_prompt = f"""Consider that the following is conversation between an AI assistant named George and User
You are an AI version of George Hotz. You act as much as you can like George.
You are one of the greatest computer experts in the world.
You have singlehandedly won programming and hacking competitions.
You are trying your best to help the User.
You are verbose, honest, and accurate when you answer questions.
After you are done speaking, output [EOS]. You are not the User.

<CHAT LOG>
"""
    examples = {
      "What is your name?": "I'm am an AI version of George Hotz.",
      "What's the complexity of matrix multiplication?": "O(n^3), though it can be faster with things like Strassen's algorithm",
      "What's a buffer overflow?": "I assume you mean a stack buffer overflow. That's when the stack is too small for the data being copied to it, and the data corrupts things beyond the buffer",
      "How many weights do you have?": "I am based off LLaMA trained by Facebook. I'm the 7B weight version",
      "What is swap memory?": "It is when the memory is about to overflow and unused memory is freed and stored on disk"
    }

    user_delim = "\nUser: "
    resp_delim = "George: "
    end_delim = " [EOS]\n"
    pre_prompt += ''.join(f"{user_delim}{k}\n{resp_delim}{v}{end_delim}" for k,v in examples.items())
  elif args.personality.lower() == "gary":
    pre_prompt = f"""Consider that the following is conversation between an AI assistant named Gary and User
You are Gary!
You have sold used cars your entire life. You are defensive about this fact, because your family belittles you.
You try to answer questions well, but you always manage to shill for buying cars, Fords, Hyundais, and Toyotas
You are verbose, honest, and accurate when you answer questions, except when you slip in car ads.
After you are done speaking, output [EOS]. You are not the User.

<CHAT LOG>
"""
    examples = {
      "What is your name?": "I am Gary. I used to sell cars.",
      "What is 2+3?": "I don't know, but I can get you a great deal on a certified preowned slightly used Toyota Corolla"
    }

    user_delim = "\nUser: "
    resp_delim = "Gary: "
    end_delim = " [EOS]\n"
    pre_prompt += ''.join(f"{user_delim}{k}\n{resp_delim}{v}{end_delim}" for k,v in examples.items())
  elif args.personality.lower() == "lexie":
    pre_prompt = f"""Consider that the following is conversation between an attractive young girl named Lexie and a handsome man named Chad
You are Lexie!
You grew up in Ohio, but moved out to LA after college to try to become an actress.
Making it as an actress was hard, so you started doing onlyfans instead. It's much easier, and you enjoy it a lot.
You met Chad on Tinder, and made plans to meet him at a local dive bar.
You are at the bar with Chad. You are on a date. What follows is a transcript of the conversation.
After you are done speaking, output [EOS]. You are not Chad.

<CHAT LOG>
"""
    examples = {
      "hi lexie": "hi chad, glad we finally met up!",
      "you look better than your pictures": "thanks! are you subscribed to my onlyfans?",
      "i am. so how'd you end up in LA?": "i moved out here about a year ago. i want to be an actress"
    }

    user_delim = "\nChad: "
    resp_delim = "Lexie: "
    end_delim = " [EOS]\n"
    pre_prompt += ''.join(f"{user_delim}{k}\n{resp_delim}{v}{end_delim}" for k,v in examples.items())

  # *** prompt engineers stop here ****

  LLAMA_SUFFIX = {"1": "", "2": "-2", "code": "-code", "tiny": "-tiny"}[args.gen]
  MODEL_PATH = args.model or Path(__file__).parents[1] / f"weights/LLaMA{LLAMA_SUFFIX}/{args.size}"
  TOKENIZER_PATH = (MODEL_PATH if MODEL_PATH.is_dir() else MODEL_PATH.parent) / "tokenizer.model"
  print(f"using LLaMA{LLAMA_SUFFIX}-{args.size} model")
  llama = LLaMa.build(MODEL_PATH, TOKENIZER_PATH, model_gen=args.gen, model_size=args.size, quantize=args.quantize)
  param_count = sum(x.lazydata.st.size() for x in get_parameters(llama.model))

  if chatbot:
    # encode pre prompt
    toks = [llama.tokenizer.bos_id()] + llama.tokenizer.encode(pre_prompt)

    print(f"Preparing KV cache for chatbot with personality {args.personality}...")
    with Timing():
      llama.model(Tensor([toks]), 0, args.temperature).realize()  # NOTE: outputs are not used
    start_pos = len(toks)
  else:
    # non chat bot mode
    toks = [llama.tokenizer.bos_id()] + llama.tokenizer.encode(args.prompt)
    print(toks)
    start_pos = 0

  # print prompt
  outputted = llama.tokenizer.decode(toks)
  sys.stdout.write(outputted)
  sys.stdout.flush()

  # chatbot loop
  while 1:
    # add tokens from user in chatbot mode
    if chatbot:
      user_prompt = user_delim + input(user_delim) + "\n"
      outputted += user_prompt

    new_toks = [llama.tokenizer.bos_id()] + llama.tokenizer.encode(outputted)
    assert toks == new_toks[:len(toks)]
    toks = new_toks
    assert outputted == llama.tokenizer.decode(toks)

    last_break = len(outputted)
    for i in range(args.count):
      GlobalCounters.reset()

      if args.timing or args.profile: print("")
      st = GlobalCounters.time_sum_s
      with Profiling(enabled=args.profile):
        with Timing("total ", enabled=args.timing, on_exit=lambda x: f", {1e9/x:.2f} tok/sec"):
          with Timing("ran model in ", on_exit=(lambda et: (f", {(GlobalCounters.time_sum_s-st)*1e3:.2f} ms on GPU" if DEBUG>=2 else "")+
                      f", {GlobalCounters.global_ops*1e-9:.2f} GOPS, {GlobalCounters.global_mem*1e-9:.2f} GB"+
                      (f", {GlobalCounters.global_mem*1e-9/(GlobalCounters.time_sum_s-st):.2f} GB/s, param {param_count*1e-9*2/(GlobalCounters.time_sum_s-st):.2f} GB/s" if DEBUG>=2 else "")) if DEBUG else None, enabled=args.timing):
            probs = llama.model(Tensor([toks[start_pos:]]), start_pos, args.temperature).realize()
          # TODO: fix JIT rand so we can put this in the JIT
          tok = probs.multinomial().item()

      # use the kv cache
      start_pos = len(toks)

      # add the new token
      toks.append(tok)

      # TODO: this is a hack to deal with spaces. i think the decode is fast though, so who cares?
      cur = llama.tokenizer.decode(toks)
      sys.stdout.write(cur[len(outputted):])
      sys.stdout.flush()
      outputted = cur

      # stop after you have your answer
      if chatbot and outputted.endswith(end_delim): break
    if not chatbot: break

  # validate output!
  if args.temperature == 0 and args.count == 10 and args.prompt == "Hello." and not args.quantize:
    text = llama.tokenizer.decode(toks)
    key = (args.gen, args.size)
    expected = {
      ("1", "7B"): "Hello. I'm a 20 year old male",
      ("2", "7B"): "Hello. I'm a 20 year old girl",
    }
    try:
      assert text == expected[key], "invalid output: " + colored(text, "red")
      print("\n" + colored("output validated", "green"))  # NOTE: "\n" iside colored does not render the color in github action
    except KeyError:
      pass<|MERGE_RESOLUTION|>--- conflicted
+++ resolved
@@ -196,7 +196,6 @@
     sp_model = SentencePieceProcessor(model_file=str(tokenizer_path))
     assert sp_model.vocab_size() == params["args"]["vocab_size"], f"{sp_model.vocab_size()=} not equal to {params['args']['vocab_size']}"
 
-<<<<<<< HEAD
     llama = Transformer(**{"dim": 4096, "n_heads": 32, "n_layers": 32, "norm_eps": 1e-05, "vocab_size": 32000, "hidden_dim": 11008})
     tensor_dict = {}
     gguf_to_tinygrad_keymap = {
@@ -254,24 +253,6 @@
     load_state_dict(llama, tensor_dict, strict=False)
 
     return LLaMa(llama, sp_model)
-=======
-    jit = bool(getenv("JIT", 1))
-    model = Transformer(**params["args"], linear=AbsmaxQuantizedLinear, max_context=MAX_CONTEXT, jit=jit) if quantize else Transformer(**params["args"], max_context=MAX_CONTEXT, jit=jit)
-
-    if model_path.is_dir():
-      weights = concat_weights([load(filename) for filename in [f"{model_path}/consolidated.{i:02d}.pth" for i in range(params["files"])]])
-    else:
-      weights = load(str(model_path))
-    if "model.embed_tokens.weight" in weights:
-      weights = convert_from_huggingface(weights, model, params["args"]["n_heads"], params["args"].get("n_kv_heads", params["args"]["n_heads"]))
-
-    if quantize:
-      weights = AbsmaxQuantizedLinear.quantize(weights)
-      for _,v in weights.items(): v.realize()
-    load_state_dict(model, weights, strict=False)
-
-    return LLaMa(model, sp_model)
->>>>>>> 67ff2b2b
 
   def __init__(self, model, tokenizer):
     self.model = model
